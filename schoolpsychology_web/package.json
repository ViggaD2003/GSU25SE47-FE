{
  "name": "schoolpsychology_web",
  "private": true,
  "version": "0.0.0",
  "type": "module",
  "scripts": {
    "dev": "vite",
    "build": "vite build",
    "lint": "eslint .",
    "lint:fix": "eslint . --fix",
    "format": "prettier --write .",
    "format:check": "prettier --check .",
    "preview": "vite preview"
  },
  "dependencies": {
<<<<<<< HEAD
    "@ant-design/icons": "^6.0.0",
=======
    "@emotion/react": "^11.14.0",
    "@emotion/styled": "^11.14.1",
    "@mui/icons-material": "^7.3.1",
    "@mui/material": "^7.3.1",
>>>>>>> 2cff59d1
    "@reduxjs/toolkit": "^2.8.2",
    "@tailwindcss/postcss": "^4.1.8",
    "@tailwindcss/vite": "^4.1.8",
    "antd": "^5.27.0",
    "axios": "^1.11.0",
    "chart.js": "^4.5.0",
    "dayjs": "^1.11.13",
    "eslint-config-prettier": "^10.1.5",
    "eslint-plugin-prettier": "^5.4.1",
    "gestalt": "^177.0.0",
    "i18next": "^25.2.1",
    "i18next-browser-languagedetector": "^8.1.0",
    "prettier": "^3.5.3",
    "react": "^19.0.0",
    "react-chartjs-2": "^5.3.0",
    "react-dom": "^19.0.0",
    "react-i18next": "^15.5.2",
    "react-redux": "^9.2.0",
    "react-router-dom": "^7.6.2",
    "sockjs-client": "^1.6.1",
    "stompjs": "^2.3.3"
  },
  "devDependencies": {
    "@eslint/js": "^9.22.0",
    "@types/react": "^19.0.10",
    "@types/react-dom": "^19.0.4",
    "@vitejs/plugin-react": "^4.3.4",
    "autoprefixer": "^10.4.21",
    "eslint": "^9.22.0",
    "eslint-plugin-react-hooks": "^5.2.0",
    "eslint-plugin-react-refresh": "^0.4.19",
    "globals": "^16.0.0",
    "postcss": "^8.5.4",
    "tailwindcss": "^4.1.8",
    "vite": "^6.3.1"
  }
}<|MERGE_RESOLUTION|>--- conflicted
+++ resolved
@@ -13,14 +13,11 @@
     "preview": "vite preview"
   },
   "dependencies": {
-<<<<<<< HEAD
     "@ant-design/icons": "^6.0.0",
-=======
     "@emotion/react": "^11.14.0",
     "@emotion/styled": "^11.14.1",
     "@mui/icons-material": "^7.3.1",
     "@mui/material": "^7.3.1",
->>>>>>> 2cff59d1
     "@reduxjs/toolkit": "^2.8.2",
     "@tailwindcss/postcss": "^4.1.8",
     "@tailwindcss/vite": "^4.1.8",
