--- conflicted
+++ resolved
@@ -6,14 +6,10 @@
 import { AuthProvider } from './contexts/AuthContext'
 import AppRouter from './routes/AppRouter'
 import store from './store'
-<<<<<<< HEAD
+import { WebSocketProvider } from './contexts/WebSocketContext'
 import dayjs from 'dayjs'
 import timezone from 'dayjs/plugin/timezone'
 import utc from 'dayjs/plugin/utc'
-=======
-import ProgramDetails from './pages/main/ProgramManagement/ProgramDetails'
-import { WebSocketProvider } from './contexts/WebSocketContext'
->>>>>>> 4ad2b02f
 
 // Extend dayjs with timezone plugins
 dayjs.extend(utc)
@@ -21,6 +17,7 @@
 
 // Set default timezone to Vietnam
 dayjs.tz.setDefault('Asia/Ho_Chi_Minh')
+
 // Create a separate component that uses the theme hook inside ThemeProvider
 const AppContent = () => {
   const { antdTheme } = useTheme()
