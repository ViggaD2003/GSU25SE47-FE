import React, {
  useState,
  useEffect,
  useMemo,
  useCallback,
  Suspense,
  lazy,
} from 'react'
import {
  Card,
  Button,
  Input,
  Select,
  message,
  Row,
  Col,
  Typography,
  Space,
  DatePicker,
  Spin,
} from 'antd'
import {
  PlusOutlined,
  ReloadOutlined,
  SearchOutlined,
  FilterOutlined,
  ClearOutlined,
} from '@ant-design/icons'
import { useTranslation } from 'react-i18next'
import { useDispatch, useSelector } from 'react-redux'

import { getAllPrograms, createProgram } from '@/store/actions/programActions'
import {
  updateFilters,
  updatePagination,
  updateSortConfig,
  resetFilters,
  clearError,
} from '@/store/slices/programSlice'
import { categoriesAPI } from '@/services/categoryApi'
import dayjs from 'dayjs'
import { useAuth } from '@/contexts/AuthContext'
import { accountAPI } from '@/services/accountApi'
import { useNavigate } from 'react-router-dom'

const { Title, Text } = Typography
const { Search } = Input
const { Option } = Select
const { RangePicker } = DatePicker

// Lazy load components
const ProgramTable = lazy(() => import('./ProgramTable'))
const ProgramModal = lazy(() => import('./ProgramModal'))

const ProgramManagement = () => {
  const { user } = useAuth()
  const { t } = useTranslation()
  const dispatch = useDispatch()
  const { programs, loading, error, pagination, filters, sortConfig } =
    useSelector(state => state.program)

  const [messageApi, contextHolder] = message.useMessage()

  // Local state
  const [searchText, setSearchText] = useState('')
  const [isModalVisible, setIsModalVisible] = useState(false)
  const [categories, setCategories] = useState([])
  const [loadingCategories, setLoadingCategories] = useState(false)
  const [counselors, setCounselors] = useState([])
  const navigate = useNavigate()

  const fetchCounselors = useCallback(async () => {
    const data = await accountAPI.getAccounts({ role: 'COUNSELOR' })
    setCounselors(data)
  }, [])

  // Fetch programs on component mount
  useEffect(() => {
    dispatch(getAllPrograms())
    fetchCategories()
    if (user.role === 'manager') {
      fetchCounselors()
    }
  }, [dispatch, user.role])

  // Handle error messages
  useEffect(() => {
    if (error) {
      messageApi.error(t('programManagement.messages.fetchError'))
      dispatch(clearError())
    }
  }, [error, t, messageApi, dispatch])

  // Fetch categories for filter
  const fetchCategories = useCallback(async () => {
    try {
      setLoadingCategories(true)
      const response = await categoriesAPI.getCategories()
      setCategories(response || [])
    } catch (error) {
      console.error('Failed to fetch categories:', error)
    } finally {
      setLoadingCategories(false)
    }
  }, [])

  // Filter and search programs
  const filteredPrograms = useMemo(() => {
    if (!programs || !Array.isArray(programs)) return []

    return programs.filter(program => {
      // Search text filter
      const matchesSearch =
        !searchText ||
        program?.name?.toLowerCase()?.includes(searchText.toLowerCase()) ||
        program?.description
          ?.toLowerCase()
          ?.includes(searchText.toLowerCase()) ||
        program?.category?.name
          ?.toLowerCase()
          ?.includes(searchText.toLowerCase())

      // Status filter
      const matchesStatus = filters.status
        ? program.status === filters.status
        : ['PLANNING', 'ACTIVE', 'ON_GOING', 'COMPLETED'].includes(
            program.status
          )

      // Category filter
      const matchesCategory =
        !filters.category || program.category?.id === filters.category

      // Date range filter
      const matchesDateRange =
        !filters.dateRange ||
        (dayjs(program.startDate).isAfter(dayjs(filters.dateRange[0])) &&
          dayjs(program.endDate).isBefore(dayjs(filters.dateRange[1])))

      return (
        matchesSearch && matchesStatus && matchesCategory && matchesDateRange
      )
    })
  }, [programs, searchText, filters])

  // Sort programs
  const sortedPrograms = useMemo(() => {
    if (!filteredPrograms.length) return []

    const sorted = [...filteredPrograms].sort((a, b) => {
      const { field, direction } = sortConfig
      let aValue = a[field]
      let bValue = b[field]

      // Handle nested fields
      if (field.includes('.')) {
        const fields = field.split('.')
        aValue = fields.reduce((obj, key) => obj?.[key], a)
        bValue = fields.reduce((obj, key) => obj?.[key], b)
      }

      // Handle date fields
      if (['startDate', 'endDate', 'createdDate'].includes(field)) {
        aValue = dayjs(aValue)
        bValue = dayjs(bValue)
      }

      if (aValue < bValue) return direction === 'asc' ? -1 : 1
      if (aValue > bValue) return direction === 'asc' ? 1 : -1
      return 0
    })

    return sorted
  }, [filteredPrograms, sortConfig])

  // Paginated programs
  const paginatedPrograms = useMemo(() => {
    const { current, pageSize } = pagination
    const startIndex = (current - 1) * pageSize
    const endIndex = startIndex + pageSize
    return sortedPrograms.slice(startIndex, endIndex)
  }, [sortedPrograms, pagination])

  // Handle search
  const handleSearch = useCallback(
    value => {
      setSearchText(value)
      dispatch(updatePagination({ current: 1 }))
    },
    [dispatch]
  )

  // Handle filter changes
  const handleFilterChange = useCallback(
    (filterType, value) => {
      dispatch(updateFilters({ [filterType]: value }))
    },
    [dispatch]
  )

  // Handle sort
  const handleSort = useCallback(
    sortConfig => {
      dispatch(updateSortConfig(sortConfig))
    },
    [dispatch]
  )

  // Handle pagination
  const handlePageChange = useCallback(
    paginationConfig => {
      dispatch(updatePagination(paginationConfig))
    },
    [dispatch]
  )

  // Handle refresh
  const handleRefresh = useCallback(() => {
    dispatch(getAllPrograms())
    if (user.role === 'manager') {
      fetchCounselors()
    }
    messageApi.success(t('common.refreshSuccess'))
  }, [dispatch, t, messageApi, user.role])

  // Handle reset filters
  const handleResetFilters = useCallback(() => {
    setSearchText('')
    dispatch(resetFilters())
    messageApi.success(t('common.filtersReset'))
  }, [dispatch, messageApi, t])

  // Handle create program
  const handleCreate = useCallback(() => {
    setIsModalVisible(true)
  }, [])

  // Handle view program
  const handleView = useCallback(program => {
    navigate(`/program-management/details/${program.id}`)
  }, [])

<<<<<<< HEAD
  // Handle edit program
  const handleEdit = useCallback(program => {
    setSelectedProgram(program)
    setIsEdit(true)
    setIsView(false)
    setIsModalVisible(true)
  }, [])

  // Handle delete program
  const handleDelete = useCallback(
    async programId => {
      try {
        await dispatch(deleteProgram(programId)).unwrap()
        messageApi.success(t('programManagement.messages.deleteSuccess'))
        dispatch(getAllPrograms()) // Refresh list
      } catch {
        messageApi.error(t('programManagement.messages.deleteError'))
      }
    },
    [dispatch, t, messageApi]
  )

  //Handle close modal
  const handleCloseModal = useCallback(() => {
    setIsModalVisible(false)
    setSelectedProgram(null)
    setIsEdit(false)
    setIsView(false)
  }, [])

=======
>>>>>>> 7988eed8
  // Handle save program (create/update)
  const handleSave = useCallback(
    async programData => {
      try {
<<<<<<< HEAD
        if (isEdit) {
          await dispatch(
            updateProgram({
              programId: selectedProgram.id,
              programData,
            })
          ).unwrap()
          messageApi.success(t('programManagement.messages.updateSuccess'))
        } else {
          await dispatch(createProgram(programData)).unwrap()
          messageApi.success(t('programManagement.messages.createSuccess'))
        }
        handleCloseModal()
        dispatch(getAllPrograms()) // Refresh list
=======
        await dispatch(createProgram(programData)).unwrap()
        messageApi.success(t('programManagement.messages.createSuccess'))
        setIsModalVisible(false)
        // dispatch(getAllPrograms()) // Refresh list
>>>>>>> 7988eed8
      } catch {
        throw new Error('Failed to save program')
      }
    },
    [dispatch, t, messageApi]
  )

  // Calculate statistics
  const statistics = useMemo(() => {
    if (!programs?.length)
      return { total: 0, upcoming: 0, ongoing: 0, completed: 0 }

    return {
      total: programs.length,
      upcoming: programs.filter(p => p.status === 'PLANNING').length,
      ongoing: programs.filter(p => p.status === 'ON_GOING').length,
      completed: programs.filter(p => p.status === 'COMPLETED').length,
    }
  }, [programs])

  // Update pagination total when filtered data changes
  useEffect(() => {
    if (pagination.total !== sortedPrograms.length) {
      dispatch(updatePagination({ total: sortedPrograms.length }))
    }
  }, [sortedPrograms.length, pagination.total, dispatch])

  return (
    <div className="program-management">
      {contextHolder}

      {/* Header */}
      <div className="mb-6 flex justify-between items-end">
        <div>
          <Title level={2} className="mb-2">
            {t('programManagement.title')}
          </Title>
          <Text type="secondary" className="text-base">
            {t('programManagement.description')}
          </Text>
        </div>
        {/* Action Buttons */}
        <Space size="middle">
          <Button
            icon={<ReloadOutlined />}
            onClick={handleRefresh}
            loading={loading}
            size="middle"
          >
            {t('programManagement.refresh')}
          </Button>
          <Button
            type="primary"
            icon={<PlusOutlined />}
            onClick={handleCreate}
            size="middle"
          >
            {t('programManagement.create')}
          </Button>
        </Space>
      </div>

      {/* Statistics Cards */}
      <Row gutter={[16, 16]} className="mb-6">
        <Col xs={24} sm={12} md={6}>
          <Card size="small" className="text-center">
            <div className="text-2xl font-bold text-blue-600">
              {statistics.total}
            </div>
            <div className="text-gray-500">{t('common.total')}</div>
          </Card>
        </Col>
        <Col xs={24} sm={12} md={6}>
          <Card size="small" className="text-center">
            <div className="text-2xl font-bold text-cyan-600">
              {statistics.upcoming}
            </div>
            <div className="text-gray-500">
              {t('programManagement.status.PLANNING')}
            </div>
          </Card>
        </Col>
        <Col xs={24} sm={12} md={6}>
          <Card size="small" className="text-center">
            <div className="text-2xl font-bold text-green-600">
              {statistics.ongoing}
            </div>
            <div className="text-gray-500">
              {t('programManagement.status.ON_GOING')}
            </div>
          </Card>
        </Col>
        <Col xs={24} sm={12} md={6}>
          <Card size="small" className="text-center">
            <div className="text-2xl font-bold text-gray-600">
              {statistics.completed}
            </div>
            <div className="text-gray-500">
              {t('programManagement.status.COMPLETED')}
            </div>
          </Card>
        </Col>
      </Row>

      {/* Controls */}
      <Card className="mb-6">
        <Row gutter={[16, 16]}>
          {/* Search */}
          <Col xs={24} sm={12} md={8}>
            <Search
              placeholder={t('programManagement.search')}
              allowClear
              size="middle"
              value={searchText}
              onChange={e => setSearchText(e.target.value)}
              onSearch={handleSearch}
            />
          </Col>

          <Col xs={24} sm={12} md={6}>
            <RangePicker
              value={filters.dateRange}
              onChange={dates => handleFilterChange('dateRange', dates)}
              format="DD/MM/YYYY"
              placeholder={[t('common.startDate'), t('common.endDate')]}
            />
          </Col>

          <Col xs={24} sm={12} md={8}>
            <Space size="small">
              <Select
                placeholder={t('programManagement.filters.category')}
                allowClear
                value={filters.category}
                onChange={value => handleFilterChange('category', value)}
                loading={loadingCategories}
                className="w-full"
              >
                {categories.map(category => (
                  <Option key={category.id} value={category.id}>
                    {category.name}
                  </Option>
                ))}
              </Select>
              <Button
                icon={<ClearOutlined />}
                onClick={handleResetFilters}
                title={t('programManagement.filters.reset')}
              />
            </Space>
          </Col>
        </Row>
      </Card>

      {/* Table */}
      <Card>
        <Suspense fallback={null}>
          <ProgramTable
            programs={paginatedPrograms}
            loading={loading}
            pagination={{
              ...pagination,
              total: sortedPrograms.length,
            }}
            onPageChange={handlePageChange}
            onView={handleView}
            sortConfig={sortConfig}
            onSort={handleSort}
          />
        </Suspense>
      </Card>

      {/* Program Modal */}
      <Suspense fallback={null}>
        <ProgramModal
          visible={isModalVisible}
          onCancel={handleCloseModal}
          onRefresh={handleRefresh}
          onOk={handleSave}
          categories={categories}
<<<<<<< HEAD
          message={messageApi}
=======
          counselors={counselors}
          messageApi={messageApi}
>>>>>>> 7988eed8
        />
      </Suspense>
    </div>
  )
}

export default ProgramManagement<|MERGE_RESOLUTION|>--- conflicted
+++ resolved
@@ -240,64 +240,14 @@
     navigate(`/program-management/details/${program.id}`)
   }, [])
 
-<<<<<<< HEAD
-  // Handle edit program
-  const handleEdit = useCallback(program => {
-    setSelectedProgram(program)
-    setIsEdit(true)
-    setIsView(false)
-    setIsModalVisible(true)
-  }, [])
-
-  // Handle delete program
-  const handleDelete = useCallback(
-    async programId => {
-      try {
-        await dispatch(deleteProgram(programId)).unwrap()
-        messageApi.success(t('programManagement.messages.deleteSuccess'))
-        dispatch(getAllPrograms()) // Refresh list
-      } catch {
-        messageApi.error(t('programManagement.messages.deleteError'))
-      }
-    },
-    [dispatch, t, messageApi]
-  )
-
-  //Handle close modal
-  const handleCloseModal = useCallback(() => {
-    setIsModalVisible(false)
-    setSelectedProgram(null)
-    setIsEdit(false)
-    setIsView(false)
-  }, [])
-
-=======
->>>>>>> 7988eed8
   // Handle save program (create/update)
   const handleSave = useCallback(
     async programData => {
       try {
-<<<<<<< HEAD
-        if (isEdit) {
-          await dispatch(
-            updateProgram({
-              programId: selectedProgram.id,
-              programData,
-            })
-          ).unwrap()
-          messageApi.success(t('programManagement.messages.updateSuccess'))
-        } else {
-          await dispatch(createProgram(programData)).unwrap()
-          messageApi.success(t('programManagement.messages.createSuccess'))
-        }
-        handleCloseModal()
-        dispatch(getAllPrograms()) // Refresh list
-=======
         await dispatch(createProgram(programData)).unwrap()
         messageApi.success(t('programManagement.messages.createSuccess'))
         setIsModalVisible(false)
         // dispatch(getAllPrograms()) // Refresh list
->>>>>>> 7988eed8
       } catch {
         throw new Error('Failed to save program')
       }
@@ -478,12 +428,8 @@
           onRefresh={handleRefresh}
           onOk={handleSave}
           categories={categories}
-<<<<<<< HEAD
-          message={messageApi}
-=======
           counselors={counselors}
           messageApi={messageApi}
->>>>>>> 7988eed8
         />
       </Suspense>
     </div>
