{
  "name": "schoolpsychology_mobile",
  "version": "1.0.0",
  "main": "index.js",
  "scripts": {
    "start": "expo start",
    "android": "expo start --android",
    "ios": "expo start --ios",
    "web": "expo start --web"
  },
  "dependencies": {
    "@expo/metro-runtime": "~5.0.4",
    "@expo/vector-icons": "^14.1.0",
<<<<<<< HEAD
    "@react-native-async-storage/async-storage": "2.1.2",
    "@react-native-community/datetimepicker": "^8.4.2",
=======
    "@react-native-async-storage/async-storage": "^2.2.0",
    "@react-native-community/datetimepicker": "8.2.0",
>>>>>>> 89951aee
    "@react-navigation/bottom-tabs": "^7.4.1",
    "@react-navigation/native": "^7.1.14",
    "@react-navigation/native-stack": "^7.3.19",
    "axios": "^1.10.0",
    "expo": "^53.0.0",
    "expo-status-bar": "~2.2.3",
    "jwt-decode": "^4.0.0",
<<<<<<< HEAD
    "react": "19.0.0",
    "react-dom": "19.0.0",
    "react-native": "0.79.4",
    "react-native-safe-area-context": "5.4.0",
    "react-native-screens": "~4.11.1",
    "react-native-web": "^0.20.0"
=======
    "react": "18.3.1",
    "react-dom": "18.3.1",
    "react-native": "0.76.9",
    "react-native-modal-datetime-picker": "^18.0.0",
    "react-native-safe-area-context": "4.12.0",
    "react-native-screens": "~4.4.0",
    "react-native-web": "~0.19.13"
>>>>>>> 89951aee
  },
  "devDependencies": {
    "@babel/core": "^7.20.0"
  },
  "private": true
}<|MERGE_RESOLUTION|>--- conflicted
+++ resolved
@@ -3,7 +3,7 @@
   "version": "1.0.0",
   "main": "index.js",
   "scripts": {
-    "start": "expo start",
+    "start": "expo start --tunnel",
     "android": "expo start --android",
     "ios": "expo start --ios",
     "web": "expo start --web"
@@ -11,13 +11,8 @@
   "dependencies": {
     "@expo/metro-runtime": "~5.0.4",
     "@expo/vector-icons": "^14.1.0",
-<<<<<<< HEAD
     "@react-native-async-storage/async-storage": "2.1.2",
     "@react-native-community/datetimepicker": "^8.4.2",
-=======
-    "@react-native-async-storage/async-storage": "^2.2.0",
-    "@react-native-community/datetimepicker": "8.2.0",
->>>>>>> 89951aee
     "@react-navigation/bottom-tabs": "^7.4.1",
     "@react-navigation/native": "^7.1.14",
     "@react-navigation/native-stack": "^7.3.19",
@@ -25,22 +20,13 @@
     "expo": "^53.0.0",
     "expo-status-bar": "~2.2.3",
     "jwt-decode": "^4.0.0",
-<<<<<<< HEAD
     "react": "19.0.0",
     "react-dom": "19.0.0",
     "react-native": "0.79.4",
+    "react-native-modal-datetime-picker": "^18.0.0",
     "react-native-safe-area-context": "5.4.0",
     "react-native-screens": "~4.11.1",
     "react-native-web": "^0.20.0"
-=======
-    "react": "18.3.1",
-    "react-dom": "18.3.1",
-    "react-native": "0.76.9",
-    "react-native-modal-datetime-picker": "^18.0.0",
-    "react-native-safe-area-context": "4.12.0",
-    "react-native-screens": "~4.4.0",
-    "react-native-web": "~0.19.13"
->>>>>>> 89951aee
   },
   "devDependencies": {
     "@babel/core": "^7.20.0"
