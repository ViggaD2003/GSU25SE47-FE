<<<<<<< HEAD
import React, { useEffect, useState } from "react";
import {
  View,
  Text,
  StyleSheet,
  TouchableOpacity,
  TextInput,
  Alert,
  Switch,
  ScrollView,
  ToastAndroid,
  Platform,
} from "react-native";
import { DateTimePickerAndroid } from "@react-native-community/datetimepicker";
import { MaterialCommunityIcons as Icon } from "@expo/vector-icons";
import Container from "../../components/Container";
import { useNavigation, useFocusEffect } from "@react-navigation/native";
import { useAuth } from "../../context/AuthContext";
import api from "../../utils/axios";

export default function UpdateProfile({ route }) {
  const navigation = useNavigation();
  const [data, setData] = useState({});
  const { user } = useAuth();

  const [fullName, setFullName] = useState("");
  const [email, setEmail] = useState("");
  const [phoneNumber, setPhoneNumber] = useState("");
  const [gender, setGender] = useState(true);
  const [dob, setDob] = useState("");
  const [studentCode, setStudentCode] = useState("");
  const [isEnableSurvey, setIsEnableSurvey] = useState(false);
  const [teacherName, setTeacherName] = useState("");
  const [teacherEmail, setTeacherEmail] = useState("");
  const [codeClass, setCodeClass] = useState("");
  const [classYear, setClassYear] = useState("");

  useFocusEffect(
    React.useCallback(() => {
      const profileData = route?.params?.data;
      if (profileData) {
        setData(profileData);
        setFullName(profileData.fullName || "");
        setEmail(profileData.email || "");
        setPhoneNumber(profileData.phoneNumber || "");
        setGender(profileData.gender ?? true);
        setDob(profileData.dob || "");
        setStudentCode(profileData.studentCode || "");
        setIsEnableSurvey(profileData.isEnableSurvey ?? false);
        setTeacherName(profileData.classDto?.teacher?.fullName || "");
        setTeacherEmail(profileData.classDto?.teacher?.email || "");
        setCodeClass(profileData.classDto?.codeClass || "");
        setClassYear(profileData.classDto?.classYear || "");
      }
    }, [route?.params?.data])
  );

  const handleSave = async () => {
    try {
      const payload = {
        fullName,
        phoneNumber,
        gender,
        dob,
        isEnableSurvey,
      };
      const response = await api.put("/api/v1/account", payload);
      setData(response.data);
      if (Platform.OS === "android") {
        ToastAndroid.show("Profile updated successfully!", ToastAndroid.SHORT);
      } else {
        Alert.alert("Success", "Profile updated successfully!");
      }
    } catch (error) {
      if (error.response?.data?.message) {
        console.error("API error:", error.response.data.message);
        Alert.alert("Error", error.response.data.message);
      } else {
        console.error("Unexpected error:", error.message);
        Alert.alert("Error", "Something went wrong while fetching profile.");
      }
    }
  };

  const showAndroidDatePicker = () => {
    DateTimePickerAndroid.open({
      value: dob ? new Date(dob) : new Date(),
      onChange: (event, selectedDate) => {
        if (selectedDate) {
          const isoDate = selectedDate.toISOString().split("T")[0];
          setDob(isoDate);
        }
      },
      mode: "date",
      is24Hour: true,
      maximumDate: new Date(),
    });
  };

  return (
    <Container>
      <View style={styles.headerRow}>
        <TouchableOpacity onPress={() => navigation.goBack()}>
          <Icon name="arrow-left" size={28} color="#111" />
        </TouchableOpacity>
        <Text style={styles.headerTitle}>Edit Profile</Text>
        <View style={{ width: 28 }} />
      </View>

      <ScrollView
        contentContainerStyle={styles.scrollContainer}
        showsVerticalScrollIndicator={false}
      >
        <View style={styles.avatarWrapper}>
          <Icon name="account" size={90} color="#222" />
        </View>

        <View style={styles.form}>
          <Text style={styles.label}>Full Name</Text>
          <TextInput
            style={styles.input}
            value={fullName}
            onChangeText={setFullName}
          />

          <Text style={styles.label}>Email</Text>
          <TextInput
            style={[styles.input, styles.disabledInput]}
            value={email}
            editable={false}
          />

          <Text style={styles.label}>Phone Number</Text>
          <TextInput
            style={styles.input}
            value={phoneNumber}
            onChangeText={setPhoneNumber}
            keyboardType="phone-pad"
          />

          <Text style={styles.label}>Gender</Text>
          <View style={styles.genderToggle}>
            <TouchableOpacity
              onPress={() => setGender(true)}
              style={[styles.genderBtn, gender && styles.genderActive]}
            >
              <Text style={gender && styles.genderActiveText}>Male</Text>
            </TouchableOpacity>
            <TouchableOpacity
              onPress={() => setGender(false)}
              style={[styles.genderBtn, !gender && styles.genderActive]}
            >
              <Text style={!gender && styles.genderActiveText}>Female</Text>
            </TouchableOpacity>
          </View>

          <Text style={styles.label}>Date of Birth</Text>
          <TouchableOpacity onPress={showAndroidDatePicker}>
            <TextInput
              style={styles.input}
              value={dob}
              placeholder="YYYY-MM-DD"
              editable={false}
            />
          </TouchableOpacity>

          {user.role === "STUDENT" && (
            <>
              <Text style={styles.label}>Enable Survey</Text>
              <Switch
                value={isEnableSurvey}
                onValueChange={setIsEnableSurvey}
              />

              <Text style={styles.label}>Student Code</Text>
              <TextInput
                style={[styles.input, styles.disabledInput]}
                value={studentCode}
                editable={false}
              />

              <Text style={styles.label}>Class</Text>
              <TextInput
                style={[styles.input, styles.disabledInput]}
                value={codeClass}
                editable={false}
              />

              <Text style={styles.label}>Class Year</Text>
              <TextInput
                style={[styles.input, styles.disabledInput]}
                value={classYear}
                editable={false}
              />

              <Text style={styles.label}>Teacher Name</Text>
              <TextInput
                style={[styles.input, styles.disabledInput]}
                value={teacherName}
                editable={false}
              />

              <Text style={styles.label}>Teacher Email</Text>
              <TextInput
                style={[styles.input, styles.disabledInput]}
                value={teacherEmail}
                editable={false}
              />
            </>
          )}

          <TouchableOpacity style={styles.saveBtn} onPress={handleSave}>
            <Text style={styles.saveBtnText}>Save</Text>
          </TouchableOpacity>
        </View>
      </ScrollView>
    </Container>
  );
=======
import React, { useState } from 'react';
import {
    View,
    Text,
    StyleSheet,
    TouchableOpacity,
    TextInput,
    Alert,
    Switch,
    ScrollView,
    ToastAndroid,
    Platform,
} from 'react-native';
import DateTimePickerModal from 'react-native-modal-datetime-picker';
import Icon from 'react-native-vector-icons/MaterialCommunityIcons';
import Container from '../../components/Container';
import { useNavigation, useFocusEffect } from '@react-navigation/native';
import { useAuth } from '../../context/AuthContext';
import api from '../../utils/axios';

export default function UpdateProfile({ route }) {
    const navigation = useNavigation();
    const [data, setData] = useState({});
    const { user } = useAuth();

    const [fullName, setFullName] = useState('');
    const [email, setEmail] = useState('');
    const [phoneNumber, setPhoneNumber] = useState('');
    const [gender, setGender] = useState(true);
    const [dob, setDob] = useState('');
    const [studentCode, setStudentCode] = useState('');
    const [isEnableSurvey, setIsEnableSurvey] = useState(false);
    const [teacherName, setTeacherName] = useState('');
    const [teacherEmail, setTeacherEmail] = useState('');
    const [codeClass, setCodeClass] = useState('');
    const [classYear, setClassYear] = useState('');

    const [isDatePickerVisible, setDatePickerVisibility] = useState(false);

    useFocusEffect(
        React.useCallback(() => {
            const profileData = route?.params?.data;
            if (profileData) {
                setData(profileData);
                setFullName(profileData.fullName || '');
                setEmail(profileData.email || '');
                setPhoneNumber(profileData.phoneNumber || '');
                setGender(profileData.gender ?? true);
                setDob(profileData.dob || '');
                setStudentCode(profileData.studentCode || '');
                setIsEnableSurvey(profileData.isEnableSurvey ?? false);
                setTeacherName(profileData.classDto?.teacher?.fullName || '');
                setTeacherEmail(profileData.classDto?.teacher?.email || '');
                setCodeClass(profileData.classDto?.codeClass || '');
                setClassYear(profileData.classDto?.classYear || '');
            }
        }, [route?.params?.data])
    );

    const handleSave = async () => {
        try {
            const payload = {
                fullName,
                phoneNumber,
                gender,
                dob,
                isEnableSurvey
            };
            const response = await api.put("/api/v1/account", payload);
            setData(response.data);
            if (Platform.OS === 'android') {
                ToastAndroid.show("Profile updated successfully!", ToastAndroid.SHORT);
            } else {
                Alert.alert("Success", "Profile updated successfully!");
            }
        } catch (error) {
            if (error.response?.data?.message) {
                console.error("API error:", error.response.data.message);
                Alert.alert("Error", error.response.data.message);
            } else {
                console.error("Unexpected error:", error.message);
                Alert.alert("Error", "Something went wrong while fetching profile.");
            }
        }
    };

    const handleConfirmDate = (selectedDate) => {
        if (selectedDate) {
            const isoDate = selectedDate.toISOString().split('T')[0];
            setDob(isoDate);
        }
        setDatePickerVisibility(false);
    };

    return (
        <Container>
            <View style={styles.headerRow}>
                <TouchableOpacity onPress={() => navigation.goBack()}>
                    <Icon name="arrow-left" size={28} color="#111" />
                </TouchableOpacity>
                <Text style={styles.headerTitle}>Edit Profile</Text>
                <View style={{ width: 28 }} />
            </View>

            <ScrollView contentContainerStyle={styles.scrollContainer} showsVerticalScrollIndicator={false}>
                <View style={styles.avatarWrapper}>
                    <Icon name="account" size={90} color="#222" />
                </View>

                <View style={styles.form}>
                    <Text style={styles.label}>Full Name</Text>
                    <TextInput style={styles.input} value={fullName} onChangeText={setFullName} />

                    <Text style={styles.label}>Email</Text>
                    <TextInput style={[styles.input, styles.disabledInput]} value={email} editable={false} />

                    <Text style={styles.label}>Phone Number</Text>
                    <TextInput style={styles.input} value={phoneNumber} onChangeText={setPhoneNumber} keyboardType="phone-pad" />

                    <Text style={styles.label}>Gender</Text>
                    <View style={styles.genderToggle}>
                        <TouchableOpacity onPress={() => setGender(true)} style={[styles.genderBtn, gender && styles.genderActive]}>
                            <Text style={gender && styles.genderActiveText}>Male</Text>
                        </TouchableOpacity>
                        <TouchableOpacity onPress={() => setGender(false)} style={[styles.genderBtn, !gender && styles.genderActive]}>
                            <Text style={!gender && styles.genderActiveText}>Female</Text>
                        </TouchableOpacity>
                    </View>

                    <Text style={styles.label}>Date of Birth</Text>
                    <TouchableOpacity onPress={() => setDatePickerVisibility(true)}>
                        <TextInput
                            style={styles.input}
                            value={dob}
                            placeholder="YYYY-MM-DD"
                            editable={false}
                        />
                    </TouchableOpacity>

                    <DateTimePickerModal
                        isVisible={isDatePickerVisible}
                        mode="date"
                        onConfirm={handleConfirmDate}
                        onCancel={() => setDatePickerVisibility(false)}
                        maximumDate={new Date()}
                    />

                    {user.role === "STUDENT" && (
                        <>
                            <Text style={styles.label}>Enable Survey</Text>
                            <Switch value={isEnableSurvey} onValueChange={setIsEnableSurvey} />

                            <Text style={styles.label}>Student Code</Text>
                            <TextInput style={[styles.input, styles.disabledInput]} value={studentCode} editable={false} />

                            <Text style={styles.label}>Class</Text>
                            <TextInput style={[styles.input, styles.disabledInput]} value={codeClass} editable={false} />

                            <Text style={styles.label}>Class Year</Text>
                            <TextInput style={[styles.input, styles.disabledInput]} value={classYear} editable={false} />

                            <Text style={styles.label}>Teacher Name</Text>
                            <TextInput style={[styles.input, styles.disabledInput]} value={teacherName} editable={false} />

                            <Text style={styles.label}>Teacher Email</Text>
                            <TextInput style={[styles.input, styles.disabledInput]} value={teacherEmail} editable={false} />
                        </>
                    )}

                    <TouchableOpacity style={styles.saveBtn} onPress={handleSave}>
                        <Text style={styles.saveBtnText}>Save</Text>
                    </TouchableOpacity>
                </View>
            </ScrollView>
        </Container>
    );
>>>>>>> 89951aee
}
const styles = StyleSheet.create({
  headerRow: {
    flexDirection: "row",
    alignItems: "center",
    marginTop: 16,
    marginBottom: 16,
    justifyContent: "space-between",
    paddingHorizontal: 8,
  },
  headerTitle: {
    fontSize: 22,
    fontWeight: "600",
    color: "#181A3D",
  },
  avatarWrapper: {
    backgroundColor: "#F3F3F3",
    borderRadius: 100,
    padding: 18,
    alignSelf: "center",
    marginBottom: 18,
  },
  scrollContainer: {
    paddingBottom: 32,
  },
  form: {
    marginHorizontal: 16,
    marginTop: 8,
  },
  label: {
    fontSize: 15,
    color: "#181A3D",
    marginBottom: 4,
    marginTop: 12,
  },
  input: {
    borderWidth: 1,
    borderColor: "#E0E0E0",
    borderRadius: 10,
    padding: 12,
    fontSize: 16,
    backgroundColor: "#fff",
  },
  disabledInput: {
    opacity: 0.5,
  },
  saveBtn: {
    backgroundColor: "#181A3D",
    borderRadius: 10,
    marginTop: 28,
    paddingVertical: 14,
    alignItems: "center",
  },
  saveBtnText: {
    color: "#fff",
    fontSize: 17,
    fontWeight: "600",
  },
  genderToggle: {
    flexDirection: "row",
    justifyContent: "space-between",
    marginVertical: 8,
  },
  genderBtn: {
    flex: 1,
    padding: 10,
    borderWidth: 1,
    borderColor: "#ccc",
    alignItems: "center",
    borderRadius: 8,
    marginHorizontal: 4,
  },
  genderActive: {
    backgroundColor: "#181A3D",
    borderColor: "#181A3D",
  },
  genderActiveText: {
    color: "#fff",
  },
});<|MERGE_RESOLUTION|>--- conflicted
+++ resolved
@@ -1,5 +1,4 @@
-<<<<<<< HEAD
-import React, { useEffect, useState } from "react";
+import React, { useState } from "react";
 import {
   View,
   Text,
@@ -12,7 +11,7 @@
   ToastAndroid,
   Platform,
 } from "react-native";
-import { DateTimePickerAndroid } from "@react-native-community/datetimepicker";
+import DateTimePickerModal from "react-native-modal-datetime-picker";
 import { MaterialCommunityIcons as Icon } from "@expo/vector-icons";
 import Container from "../../components/Container";
 import { useNavigation, useFocusEffect } from "@react-navigation/native";
@@ -35,6 +34,8 @@
   const [teacherEmail, setTeacherEmail] = useState("");
   const [codeClass, setCodeClass] = useState("");
   const [classYear, setClassYear] = useState("");
+
+  const [isDatePickerVisible, setDatePickerVisibility] = useState(false);
 
   useFocusEffect(
     React.useCallback(() => {
@@ -83,19 +84,12 @@
     }
   };
 
-  const showAndroidDatePicker = () => {
-    DateTimePickerAndroid.open({
-      value: dob ? new Date(dob) : new Date(),
-      onChange: (event, selectedDate) => {
-        if (selectedDate) {
-          const isoDate = selectedDate.toISOString().split("T")[0];
-          setDob(isoDate);
-        }
-      },
-      mode: "date",
-      is24Hour: true,
-      maximumDate: new Date(),
-    });
+  const handleConfirmDate = (selectedDate) => {
+    if (selectedDate) {
+      const isoDate = selectedDate.toISOString().split("T")[0];
+      setDob(isoDate);
+    }
+    setDatePickerVisibility(false);
   };
 
   return (
@@ -156,7 +150,7 @@
           </View>
 
           <Text style={styles.label}>Date of Birth</Text>
-          <TouchableOpacity onPress={showAndroidDatePicker}>
+          <TouchableOpacity onPress={() => setDatePickerVisibility(true)}>
             <TextInput
               style={styles.input}
               value={dob}
@@ -165,6 +159,14 @@
             />
           </TouchableOpacity>
 
+          <DateTimePickerModal
+            isVisible={isDatePickerVisible}
+            mode="date"
+            onConfirm={handleConfirmDate}
+            onCancel={() => setDatePickerVisibility(false)}
+            maximumDate={new Date()}
+          />
+
           {user.role === "STUDENT" && (
             <>
               <Text style={styles.label}>Enable Survey</Text>
@@ -217,184 +219,6 @@
       </ScrollView>
     </Container>
   );
-=======
-import React, { useState } from 'react';
-import {
-    View,
-    Text,
-    StyleSheet,
-    TouchableOpacity,
-    TextInput,
-    Alert,
-    Switch,
-    ScrollView,
-    ToastAndroid,
-    Platform,
-} from 'react-native';
-import DateTimePickerModal from 'react-native-modal-datetime-picker';
-import Icon from 'react-native-vector-icons/MaterialCommunityIcons';
-import Container from '../../components/Container';
-import { useNavigation, useFocusEffect } from '@react-navigation/native';
-import { useAuth } from '../../context/AuthContext';
-import api from '../../utils/axios';
-
-export default function UpdateProfile({ route }) {
-    const navigation = useNavigation();
-    const [data, setData] = useState({});
-    const { user } = useAuth();
-
-    const [fullName, setFullName] = useState('');
-    const [email, setEmail] = useState('');
-    const [phoneNumber, setPhoneNumber] = useState('');
-    const [gender, setGender] = useState(true);
-    const [dob, setDob] = useState('');
-    const [studentCode, setStudentCode] = useState('');
-    const [isEnableSurvey, setIsEnableSurvey] = useState(false);
-    const [teacherName, setTeacherName] = useState('');
-    const [teacherEmail, setTeacherEmail] = useState('');
-    const [codeClass, setCodeClass] = useState('');
-    const [classYear, setClassYear] = useState('');
-
-    const [isDatePickerVisible, setDatePickerVisibility] = useState(false);
-
-    useFocusEffect(
-        React.useCallback(() => {
-            const profileData = route?.params?.data;
-            if (profileData) {
-                setData(profileData);
-                setFullName(profileData.fullName || '');
-                setEmail(profileData.email || '');
-                setPhoneNumber(profileData.phoneNumber || '');
-                setGender(profileData.gender ?? true);
-                setDob(profileData.dob || '');
-                setStudentCode(profileData.studentCode || '');
-                setIsEnableSurvey(profileData.isEnableSurvey ?? false);
-                setTeacherName(profileData.classDto?.teacher?.fullName || '');
-                setTeacherEmail(profileData.classDto?.teacher?.email || '');
-                setCodeClass(profileData.classDto?.codeClass || '');
-                setClassYear(profileData.classDto?.classYear || '');
-            }
-        }, [route?.params?.data])
-    );
-
-    const handleSave = async () => {
-        try {
-            const payload = {
-                fullName,
-                phoneNumber,
-                gender,
-                dob,
-                isEnableSurvey
-            };
-            const response = await api.put("/api/v1/account", payload);
-            setData(response.data);
-            if (Platform.OS === 'android') {
-                ToastAndroid.show("Profile updated successfully!", ToastAndroid.SHORT);
-            } else {
-                Alert.alert("Success", "Profile updated successfully!");
-            }
-        } catch (error) {
-            if (error.response?.data?.message) {
-                console.error("API error:", error.response.data.message);
-                Alert.alert("Error", error.response.data.message);
-            } else {
-                console.error("Unexpected error:", error.message);
-                Alert.alert("Error", "Something went wrong while fetching profile.");
-            }
-        }
-    };
-
-    const handleConfirmDate = (selectedDate) => {
-        if (selectedDate) {
-            const isoDate = selectedDate.toISOString().split('T')[0];
-            setDob(isoDate);
-        }
-        setDatePickerVisibility(false);
-    };
-
-    return (
-        <Container>
-            <View style={styles.headerRow}>
-                <TouchableOpacity onPress={() => navigation.goBack()}>
-                    <Icon name="arrow-left" size={28} color="#111" />
-                </TouchableOpacity>
-                <Text style={styles.headerTitle}>Edit Profile</Text>
-                <View style={{ width: 28 }} />
-            </View>
-
-            <ScrollView contentContainerStyle={styles.scrollContainer} showsVerticalScrollIndicator={false}>
-                <View style={styles.avatarWrapper}>
-                    <Icon name="account" size={90} color="#222" />
-                </View>
-
-                <View style={styles.form}>
-                    <Text style={styles.label}>Full Name</Text>
-                    <TextInput style={styles.input} value={fullName} onChangeText={setFullName} />
-
-                    <Text style={styles.label}>Email</Text>
-                    <TextInput style={[styles.input, styles.disabledInput]} value={email} editable={false} />
-
-                    <Text style={styles.label}>Phone Number</Text>
-                    <TextInput style={styles.input} value={phoneNumber} onChangeText={setPhoneNumber} keyboardType="phone-pad" />
-
-                    <Text style={styles.label}>Gender</Text>
-                    <View style={styles.genderToggle}>
-                        <TouchableOpacity onPress={() => setGender(true)} style={[styles.genderBtn, gender && styles.genderActive]}>
-                            <Text style={gender && styles.genderActiveText}>Male</Text>
-                        </TouchableOpacity>
-                        <TouchableOpacity onPress={() => setGender(false)} style={[styles.genderBtn, !gender && styles.genderActive]}>
-                            <Text style={!gender && styles.genderActiveText}>Female</Text>
-                        </TouchableOpacity>
-                    </View>
-
-                    <Text style={styles.label}>Date of Birth</Text>
-                    <TouchableOpacity onPress={() => setDatePickerVisibility(true)}>
-                        <TextInput
-                            style={styles.input}
-                            value={dob}
-                            placeholder="YYYY-MM-DD"
-                            editable={false}
-                        />
-                    </TouchableOpacity>
-
-                    <DateTimePickerModal
-                        isVisible={isDatePickerVisible}
-                        mode="date"
-                        onConfirm={handleConfirmDate}
-                        onCancel={() => setDatePickerVisibility(false)}
-                        maximumDate={new Date()}
-                    />
-
-                    {user.role === "STUDENT" && (
-                        <>
-                            <Text style={styles.label}>Enable Survey</Text>
-                            <Switch value={isEnableSurvey} onValueChange={setIsEnableSurvey} />
-
-                            <Text style={styles.label}>Student Code</Text>
-                            <TextInput style={[styles.input, styles.disabledInput]} value={studentCode} editable={false} />
-
-                            <Text style={styles.label}>Class</Text>
-                            <TextInput style={[styles.input, styles.disabledInput]} value={codeClass} editable={false} />
-
-                            <Text style={styles.label}>Class Year</Text>
-                            <TextInput style={[styles.input, styles.disabledInput]} value={classYear} editable={false} />
-
-                            <Text style={styles.label}>Teacher Name</Text>
-                            <TextInput style={[styles.input, styles.disabledInput]} value={teacherName} editable={false} />
-
-                            <Text style={styles.label}>Teacher Email</Text>
-                            <TextInput style={[styles.input, styles.disabledInput]} value={teacherEmail} editable={false} />
-                        </>
-                    )}
-
-                    <TouchableOpacity style={styles.saveBtn} onPress={handleSave}>
-                        <Text style={styles.saveBtnText}>Save</Text>
-                    </TouchableOpacity>
-                </View>
-            </ScrollView>
-        </Container>
-    );
->>>>>>> 89951aee
 }
 const styles = StyleSheet.create({
   headerRow: {
